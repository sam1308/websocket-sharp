using System;
using System.Configuration;
using System.Security.Cryptography.X509Certificates;
using System.Text;
using WebSocketSharp;
using WebSocketSharp.Net;
using WebSocketSharp.Server;

namespace Example3
{
	public class Program
	{
		public static void Main(string[] args)
		{
			/* Create a new instance of the HttpServer class.
			 *
			 * If you would like to provide the secure connection, you should create the instance
			 * with the 'secure' parameter set to true.
			 */
			var httpsv = new HttpServer(4649);
			//httpsv = new HttpServer (4649, true);
#if DEBUG
			// To change the wait time for the response to the WebSocket Ping or Close.
			httpsv.WaitTime = TimeSpan.FromSeconds(2);
#endif
			/* To provide the secure connection.
      var cert = ConfigurationManager.AppSettings["ServerCertFile"];
      var password = ConfigurationManager.AppSettings["CertFilePassword"];
      httpsv.Certificate = new X509Certificate2 (cert, password);
       */

<<<<<<< HEAD
			/* To provide the HTTP Authentication (Basic/Digest).
			httpsv.AuthenticationSchemes = AuthenticationSchemes.Basic;
			httpsv.Realm = "WebSocket Test";
			httpsv.UserCredentialsFinder = id => {
			  var expected = "nobita";
			  return id.Name == expected
					 ? new NetworkCredential (expected, "password", "gunfighter")
					 : null; // If the user credentials aren't found.
			};
			 */

			// To set the document root path.
			httpsv.RootPath = ConfigurationManager.AppSettings["RootPath"];

			// To set the HTTP GET method event.
			httpsv.OnGet += (sender, e) =>
			{
				var req = e.Request;
				var res = e.Response;

				var path = req.RawUrl;
				if (path == "/")
					path += "index.html";

				var content = httpsv.GetFile(path);
				if (content == null)
				{
					res.StatusCode = (int)HttpStatusCode.NotFound;
					return;
				}

				if (path.EndsWith(".html"))
				{
					res.ContentType = "text/html";
					res.ContentEncoding = Encoding.UTF8;
				}

				res.WriteContent(content);
			};

			// Not to remove the inactive WebSocket sessions periodically.
			//httpsv.KeepClean = false;

			// Add the WebSocket services.
			httpsv.AddWebSocketService<Echo>("/Echo");
			httpsv.AddWebSocketService<Chat>("/Chat");

			/* Add the WebSocket service with initializing.
			httpsv.AddWebSocketService<Chat> (
			  "/Chat",
			  () => new Chat ("Anon#") {
				Protocol = "chat",
				// To validate the Origin header.
				OriginValidator = val => {
				  // Check the value of the Origin header, and return true if valid.
				  Uri origin;
				  return !val.IsNullOrEmpty () &&
						 Uri.TryCreate (val, UriKind.Absolute, out origin) &&
						 origin.Host == "localhost";
				},
				// To validate the Cookies.
				CookiesValidator = (req, res) => {
				  // Check the Cookies in 'req', and set the Cookies to send to the client with 'res'
				  // if necessary.
				  foreach (Cookie cookie in req) {
					cookie.Expired = true;
					res.Add (cookie);
				  }

				  return true; // If valid.
				}
			  });
			 */

			httpsv.Start();
			if (httpsv.IsListening)
			{
				Console.WriteLine("Listening on port {0}, and providing WebSocket services:", httpsv.Port);
				foreach (var path in httpsv.WebSocketServices.Paths)
					Console.WriteLine("- {0}", path);
			}

			Console.WriteLine("\nPress Enter key to stop the server...");
			Console.ReadLine();

			httpsv.Stop();
		}
	}
=======
      /* To provide the HTTP Authentication (Basic/Digest).
      httpsv.AuthenticationSchemes = AuthenticationSchemes.Basic;
      httpsv.Realm = "WebSocket Test";
      httpsv.UserCredentialsFinder = id => {
        var expected = "nobita";
        return id.Name == expected
               ? new NetworkCredential (expected, "password", "gunfighter")
               : null; // If the user credentials aren't found.
      };
       */

      // To set the document root path.
      httpsv.RootPath = ConfigurationManager.AppSettings["RootPath"];

      // To set the HTTP GET method event.
      httpsv.OnGet += (sender, e) => {
        var req = e.Request;
        var res = e.Response;

        var path = req.RawUrl;
        if (path == "/")
          path += "index.html";

        var content = httpsv.GetFile (path);
        if (content == null) {
          res.StatusCode = (int) HttpStatusCode.NotFound;
          return;
        }

        if (path.EndsWith (".html")) {
          res.ContentType = "text/html";
          res.ContentEncoding = Encoding.UTF8;
        }

        res.WriteContent (content);
      };

      // Not to remove the inactive WebSocket sessions periodically.
      //httpsv.KeepClean = false;

      // To resolve to wait for socket in TIME_WAIT state.
      //httpsv.ReuseAddress = true;

      // Add the WebSocket services.
      httpsv.AddWebSocketService<Echo> ("/Echo");
      httpsv.AddWebSocketService<Chat> ("/Chat");

      /* Add the WebSocket service with initializing.
      httpsv.AddWebSocketService<Chat> (
        "/Chat",
        () => new Chat ("Anon#") {
          Protocol = "chat",
          // To validate the Origin header.
          OriginValidator = val => {
            // Check the value of the Origin header, and return true if valid.
            Uri origin;
            return !val.IsNullOrEmpty () &&
                   Uri.TryCreate (val, UriKind.Absolute, out origin) &&
                   origin.Host == "localhost";
          },
          // To validate the Cookies.
          CookiesValidator = (req, res) => {
            // Check the Cookies in 'req', and set the Cookies to send to the client with 'res'
            // if necessary.
            foreach (Cookie cookie in req) {
              cookie.Expired = true;
              res.Add (cookie);
            }

            return true; // If valid.
          }
        });
       */

      httpsv.Start ();
      if (httpsv.IsListening) {
        Console.WriteLine ("Listening on port {0}, and providing WebSocket services:", httpsv.Port);
        foreach (var path in httpsv.WebSocketServices.Paths)
          Console.WriteLine ("- {0}", path);
      }

      Console.WriteLine ("\nPress Enter key to stop the server...");
      Console.ReadLine ();

      httpsv.Stop ();
    }
  }
>>>>>>> 36b860b7
}<|MERGE_RESOLUTION|>--- conflicted
+++ resolved
@@ -29,7 +29,6 @@
       httpsv.Certificate = new X509Certificate2 (cert, password);
        */
 
-<<<<<<< HEAD
 			/* To provide the HTTP Authentication (Basic/Digest).
 			httpsv.AuthenticationSchemes = AuthenticationSchemes.Basic;
 			httpsv.Realm = "WebSocket Test";
@@ -72,6 +71,9 @@
 
 			// Not to remove the inactive WebSocket sessions periodically.
 			//httpsv.KeepClean = false;
+
+      // To resolve to wait for socket in TIME_WAIT state.
+      //httpsv.ReuseAddress = true;
 
 			// Add the WebSocket services.
 			httpsv.AddWebSocketService<Echo>("/Echo");
@@ -118,93 +120,4 @@
 			httpsv.Stop();
 		}
 	}
-=======
-      /* To provide the HTTP Authentication (Basic/Digest).
-      httpsv.AuthenticationSchemes = AuthenticationSchemes.Basic;
-      httpsv.Realm = "WebSocket Test";
-      httpsv.UserCredentialsFinder = id => {
-        var expected = "nobita";
-        return id.Name == expected
-               ? new NetworkCredential (expected, "password", "gunfighter")
-               : null; // If the user credentials aren't found.
-      };
-       */
-
-      // To set the document root path.
-      httpsv.RootPath = ConfigurationManager.AppSettings["RootPath"];
-
-      // To set the HTTP GET method event.
-      httpsv.OnGet += (sender, e) => {
-        var req = e.Request;
-        var res = e.Response;
-
-        var path = req.RawUrl;
-        if (path == "/")
-          path += "index.html";
-
-        var content = httpsv.GetFile (path);
-        if (content == null) {
-          res.StatusCode = (int) HttpStatusCode.NotFound;
-          return;
-        }
-
-        if (path.EndsWith (".html")) {
-          res.ContentType = "text/html";
-          res.ContentEncoding = Encoding.UTF8;
-        }
-
-        res.WriteContent (content);
-      };
-
-      // Not to remove the inactive WebSocket sessions periodically.
-      //httpsv.KeepClean = false;
-
-      // To resolve to wait for socket in TIME_WAIT state.
-      //httpsv.ReuseAddress = true;
-
-      // Add the WebSocket services.
-      httpsv.AddWebSocketService<Echo> ("/Echo");
-      httpsv.AddWebSocketService<Chat> ("/Chat");
-
-      /* Add the WebSocket service with initializing.
-      httpsv.AddWebSocketService<Chat> (
-        "/Chat",
-        () => new Chat ("Anon#") {
-          Protocol = "chat",
-          // To validate the Origin header.
-          OriginValidator = val => {
-            // Check the value of the Origin header, and return true if valid.
-            Uri origin;
-            return !val.IsNullOrEmpty () &&
-                   Uri.TryCreate (val, UriKind.Absolute, out origin) &&
-                   origin.Host == "localhost";
-          },
-          // To validate the Cookies.
-          CookiesValidator = (req, res) => {
-            // Check the Cookies in 'req', and set the Cookies to send to the client with 'res'
-            // if necessary.
-            foreach (Cookie cookie in req) {
-              cookie.Expired = true;
-              res.Add (cookie);
-            }
-
-            return true; // If valid.
-          }
-        });
-       */
-
-      httpsv.Start ();
-      if (httpsv.IsListening) {
-        Console.WriteLine ("Listening on port {0}, and providing WebSocket services:", httpsv.Port);
-        foreach (var path in httpsv.WebSocketServices.Paths)
-          Console.WriteLine ("- {0}", path);
-      }
-
-      Console.WriteLine ("\nPress Enter key to stop the server...");
-      Console.ReadLine ();
-
-      httpsv.Stop ();
-    }
-  }
->>>>>>> 36b860b7
 }