#region License
/*
 * WebSocketServer.cs
 *
 * A C# implementation of the WebSocket protocol server.
 *
 * The MIT License
 *
 * Copyright (c) 2012-2014 sta.blockhead
 *
 * Permission is hereby granted, free of charge, to any person obtaining a copy
 * of this software and associated documentation files (the "Software"), to deal
 * in the Software without restriction, including without limitation the rights
 * to use, copy, modify, merge, publish, distribute, sublicense, and/or sell
 * copies of the Software, and to permit persons to whom the Software is
 * furnished to do so, subject to the following conditions:
 *
 * The above copyright notice and this permission notice shall be included in
 * all copies or substantial portions of the Software.
 *
 * THE SOFTWARE IS PROVIDED "AS IS", WITHOUT WARRANTY OF ANY KIND, EXPRESS OR
 * IMPLIED, INCLUDING BUT NOT LIMITED TO THE WARRANTIES OF MERCHANTABILITY,
 * FITNESS FOR A PARTICULAR PURPOSE AND NONINFRINGEMENT. IN NO EVENT SHALL THE
 * AUTHORS OR COPYRIGHT HOLDERS BE LIABLE FOR ANY CLAIM, DAMAGES OR OTHER
 * LIABILITY, WHETHER IN AN ACTION OF CONTRACT, TORT OR OTHERWISE, ARISING FROM,
 * OUT OF OR IN CONNECTION WITH THE SOFTWARE OR THE USE OR OTHER DEALINGS IN
 * THE SOFTWARE.
 */
#endregion

#region Contributors
/*
 * Contributors:
 * - Juan Manuel Lallana <juan.manuel.lallana@gmail.com>
 * - Jonas Hovgaard <j@jhovgaard.dk>
 * - Liryna <liryna.stark@gmail.com>
 */
#endregion

using System;
using System.Collections.Generic;
using System.Net.Sockets;
using System.Security.Cryptography.X509Certificates;
using System.Security.Principal;
using System.Text;
using System.Threading;
using WebSocketSharp.Net;
using WebSocketSharp.Net.WebSockets;

namespace WebSocketSharp.Server
{
	/// <summary>
	/// Provides a WebSocket protocol server.
	/// </summary>
	/// <remarks>
	/// The WebSocketServer class can provide multiple WebSocket services.
	/// </remarks>
	public class WebSocketServer
	{
<<<<<<< HEAD
		#region Private Fields

		private System.Net.IPAddress _address;
=======
		private readonly Uri _uri;
		private readonly bool _secure;
		private readonly int _port;
		private readonly System.Net.IPAddress _address;
		private readonly X509Certificate2 _certificate;
>>>>>>> f95ae379
		private AuthenticationSchemes _authSchemes;
		private Func<IIdentity, NetworkCredential> _credentialsFinder;
		private TcpListener _listener;
		private int _port;

		private readonly X509Certificate2 _certificate;

		private string _realm;
		private Thread _receiveRequestThread;
		private bool _reuseAddress;
		private WebSocketServiceManager _services;
		private ServerSslAuthConfiguration _sslConfig;
		private volatile ServerState _state;
		private object _sync;
		private Uri _uri;

		private readonly bool _secure;

		#endregion

		#region Public Constructors

		/// <summary>
		/// Initializes a new instance of the <see cref="WebSocketServer"/> class.
		/// </summary>
		/// <remarks>
		/// An instance initialized by this constructor listens for the incoming connection requests
		/// on port 80.
		/// </remarks>
		public WebSocketServer()
			: this(System.Net.IPAddress.Any, 80, null)
		{
		}

		/// <summary>
		/// Initializes a new instance of the <see cref="WebSocketServer"/> class with the specified
		/// <paramref name="port"/>.
		/// </summary>
		/// <remarks>
		///   <para>
		///   An instance initialized by this constructor listens for the incoming connection requests
		///   on <paramref name="port"/>.
		///   </para>
		///   <para>
		///   If <paramref name="port"/> is 443, that instance provides a secure connection.
		///   </para>
		/// </remarks>
		/// <param name="port">
		/// An <see cref="int"/> that represents the port number on which to listen.
		/// </param>
		/// <exception cref="ArgumentOutOfRangeException">
		/// <paramref name="port"/> isn't between 1 and 65535.
		/// </exception>
		public WebSocketServer(int port)
			: this(System.Net.IPAddress.Any, port, null)
		{
		}

		/// <summary>
		/// Initializes a new instance of the <see cref="WebSocketServer"/> class with the specified
		/// WebSocket URL.
		/// </summary>
		/// <remarks>
		///   <para>
		///   An instance initialized by this constructor listens for the incoming connection requests
		///   on the port in <paramref name="url"/>.
		///   </para>
		///   <para>
		///   If <paramref name="url"/> doesn't include a port, either port 80 or 443 is used on which
		///   to listen. It's determined by the scheme (ws or wss) in <paramref name="url"/>.
		///   (Port 80 if the scheme is ws.)
		///   </para>
		/// </remarks>
		/// <param name="url">
		/// A <see cref="string"/> that represents the WebSocket URL of the server.
		/// </param>
		/// <param name="certificate2">An <see cref="X509Certificate2"/> to use for securing the connection.</param>
		/// <exception cref="ArgumentException">
		/// <paramref name="url"/> is invalid.
		/// </exception>
		/// <exception cref="ArgumentNullException">
		/// <paramref name="url"/> is <see langword="null"/>.
		/// </exception>
		public WebSocketServer(string url, ServerSslAuthConfiguration certificate2)
		{
			if (url == null)
			{
				throw new ArgumentNullException("url");
			}

			string msg;
			if (!tryCreateUri(url, out _uri, out msg))
			{
				throw new ArgumentException(msg, "url");
			}

			_address = _uri.DnsSafeHost.ToIPAddress();
			if (_address == null || !_address.IsLocal())
			{
				throw new ArgumentException("The host part isn't a local host name: " + url, "url");
			}

			if (_uri.Scheme == "wss" && certificate2 == null)
			{
				throw new ArgumentException("Certificate missing for secure connection.");
			}

			_port = _uri.Port;
			_secure = _uri.Scheme == "wss";

			init();
		}

		/// <summary>
		/// Initializes a new instance of the <see cref="WebSocketServer"/> class with the specified
		/// <paramref name="port"/> and <paramref name="certificate"/>.
		/// </summary>
		/// <remarks>
		/// An instance initialized by this constructor listens for the incoming connection requests.
		/// on <paramref name="port"/>.
		/// </remarks>
		/// <param name="port">
		/// An <see cref="int"/> that represents the port number on which to listen.
		/// </param>
		/// <param name="certificate">
<<<<<<< HEAD
		/// An <see cref="X509Certificate2"/> to use for securing connection.
		/// (<c>true</c> indicates providing a secure connection).
=======
		/// A <see cref="X509Certificate2"/> used to secure the connection.
>>>>>>> f95ae379
		/// </param>
		/// <exception cref="ArgumentException">
		/// Pair of <paramref name="port"/> and <paramref name="certificate"/> is invalid.
		/// </exception>
		/// <exception cref="ArgumentOutOfRangeException">
		/// <paramref name="port"/> isn't between 1 and 65535.
		/// </exception>
		public WebSocketServer(int port, ServerSslAuthConfiguration certificate)
			: this(System.Net.IPAddress.Any, port, certificate)
		{
		}

		/// <summary>
		/// Initializes a new instance of the <see cref="WebSocketServer"/> class with the specified
		/// <paramref name="address"/>, <paramref name="port"/>, and <paramref name="secure"/>.
		/// </summary>
		/// <remarks>
		/// An instance initialized by this constructor listens for the incoming connection requests
		/// on <paramref name="port"/>.
		/// </remarks>
		/// <param name="address">
		/// A <see cref="System.Net.IPAddress"/> that represents the local IP address of the server.
		/// </param>
		/// <param name="port">
		/// An <see cref="int"/> that represents the port number on which to listen.
		/// </param>
		/// <param name="certificate">
<<<<<<< HEAD
		/// An <see cref="X509Certificate2"/> to use for securing connection.
		/// (<c>true</c> indicates providing a secure connection.)
=======
		/// A <see cref="X509Certificate2"/> used to secure the connection.
>>>>>>> f95ae379
		/// </param>
		/// <exception cref="ArgumentException">
		///   <para>
		///   <paramref name="address"/> isn't a local IP address.
		///   </para>
		///   <para>
		///   -or-
		///   </para>
		///   <para>
		///   Pair of <paramref name="port"/> and <paramref name="certificate"/> is invalid.
		///   </para>
		/// </exception>
		/// <exception cref="ArgumentNullException">
		/// <paramref name="address"/> is <see langword="null"/>.
		/// </exception>
		/// <exception cref="ArgumentOutOfRangeException">
		/// <paramref name="port"/> isn't between 1 and 65535.
		/// </exception>
		public WebSocketServer(System.Net.IPAddress address, int port, ServerSslAuthConfiguration certificate)
		{
			if (!address.IsLocal())
			{
				throw new ArgumentException("Not a local IP address: " + address, "address");
			}

			if (!port.IsPortNumber())
			{
				throw new ArgumentOutOfRangeException("port", "Not between 1 and 65535: " + port);
			}

			var secure = certificate != null;

			if ((port == 80 && secure) || (port == 443 && !secure))
			{
				throw new ArgumentException(string.Format("An invalid pair of 'port' and 'secure': {0}, {1}", port, secure));
			}

			_address = address;
			_port = port;
			_sslConfig = certificate;
			_secure = secure;
			_uri = "/".ToUri();

			init();
		}

		#endregion

		#region Public Properties

		/// <summary>
		/// Gets the local IP address of the server.
		/// </summary>
		/// <value>
		/// A <see cref="System.Net.IPAddress"/> that represents the local IP address of the server.
		/// </value>
		public System.Net.IPAddress Address
		{
			get
			{
				return _address;
			}
		}

		/// <summary>
		/// Gets or sets the scheme used to authenticate the clients.
		/// </summary>
		/// <value>
		/// One of the <see cref="WebSocketSharp.Net.AuthenticationSchemes"/> enum values,
		/// indicates the scheme used to authenticate the clients. The default value is
		/// <see cref="WebSocketSharp.Net.AuthenticationSchemes.Anonymous"/>.
		/// </value>
		public AuthenticationSchemes AuthenticationSchemes
		{
			get
			{
				return _authSchemes;
			}

			set
			{
				var msg = _state.CheckIfStartable();
				if (msg != null)
				{
					return;
				}

				_authSchemes = value;
			}
		}

		/// <summary>
		/// Gets a value indicating whether the server has started.
		/// </summary>
		/// <value>
		/// <c>true</c> if the server has started; otherwise, <c>false</c>.
		/// </value>
		public bool IsListening
		{
			get
			{
				return _state == ServerState.Start;
			}
		}

		/// <summary>
		/// Gets a value indicating whether the server provides a secure connection.
		/// </summary>
		/// <value>
		/// <c>true</c> if the server provides a secure connection; otherwise, <c>false</c>.
		/// </value>
		public bool IsSecure
		{
			get
			{
				return _secure;
			}
		}

		/// <summary>
		/// Gets or sets a value indicating whether the server cleans up the inactive sessions
		/// periodically.
		/// </summary>
		/// <value>
		/// <c>true</c> if the server cleans up the inactive sessions every 60 seconds;
		/// otherwise, <c>false</c>. The default value is <c>true</c>.
		/// </value>
		public bool KeepClean
		{
			get
			{
				return _services.KeepClean;
			}

			set
			{
				var msg = _state.CheckIfStartable();
				if (msg != null)
				{
					return;
				}

				_services.KeepClean = value;
			}
		}

		/// <summary>
		/// Gets the port on which to listen for incoming connection requests.
		/// </summary>
		/// <value>
		/// An <see cref="int"/> that represents the port number on which to listen.
		/// </value>
		public int Port
		{
			get
			{
				return _port;
			}
		}

		/// <summary>
		/// Gets or sets the name of the realm associated with the server.
		/// </summary>
		/// <value>
		/// A <see cref="string"/> that represents the name of the realm.
		/// The default value is <c>"SECRET AREA"</c>.
		/// </value>
		public string Realm
		{
			get
			{
				return _realm ?? (_realm = "SECRET AREA");
			}

			set
			{
				var msg = _state.CheckIfStartable();
				if (msg != null)
				{
					return;
				}

				_realm = value;
			}
		}

		/// <summary>
		/// Gets or sets a value indicating whether the server is allowed to be bound to an address
		/// that is already in use.
		/// </summary>
		/// <remarks>
		/// If you would like to resolve to wait for socket in <c>TIME_WAIT</c> state, you should set
		/// this property to <c>true</c>.
		/// </remarks>
		/// <value>
		/// <c>true</c> if the server is allowed to be bound to an address that is already in use;
		/// otherwise, <c>false</c>. The default value is <c>false</c>.
		/// </value>
		public bool ReuseAddress
		{
			get
			{
				return _reuseAddress;
			}

			set
			{
				var msg = _state.CheckIfStartable();
				if (msg != null)
				{
					return;
				}

				_reuseAddress = value;
			}
		}

		/// <summary>
		/// Gets or sets the delegate called to find the credentials for an identity used to
		/// authenticate a client.
		/// </summary>
		/// <value>
		/// A Func&lt;<see cref="IIdentity"/>, <see cref="NetworkCredential"/>&gt; delegate that
		/// references the method(s) used to find the credentials. The default value is a function
		/// that only returns <see langword="null"/>.
		/// </value>
		public Func<IIdentity, NetworkCredential> UserCredentialsFinder
		{
			get
			{
				return _credentialsFinder ?? (_credentialsFinder = identity => null);
			}

			set
			{
				var msg = _state.CheckIfStartable();
				if (msg != null)
				{
					return;
				}

				_credentialsFinder = value;
			}
		}

		/// <summary>
		/// Gets or sets the wait time for the response to the WebSocket Ping or Close.
		/// </summary>
		/// <value>
		/// A <see cref="TimeSpan"/> that represents the wait time. The default value is
		/// the same as 1 second.
		/// </value>
		public TimeSpan WaitTime
		{
			get
			{
				return _services.WaitTime;
			}

			set
			{
				var msg = _state.CheckIfStartable() ?? value.CheckIfValidWaitTime();
				if (msg != null)
				{
					return;
				}

				_services.WaitTime = value;
			}
		}

		/// <summary>
		/// Gets the access to the WebSocket services provided by the server.
		/// </summary>
		/// <value>
		/// A <see cref="WebSocketServiceManager"/> that manages the WebSocket services.
		/// </value>
		public WebSocketServiceManager WebSocketServices
		{
			get
			{
				return _services;
			}
		}

		#endregion

		#region Private Methods

		private void abort()
		{
			lock (_sync)
			{
				if (!IsListening)
					return;

				_state = ServerState.ShuttingDown;
			}

			_listener.Stop();
			_services.Stop(new CloseEventArgs(CloseStatusCode.ServerError), true, false);

			_state = ServerState.Stop;
		}

		private bool authenticateRequest(
		  AuthenticationSchemes scheme, TcpListenerWebSocketContext context)
		{
			var chal = scheme == AuthenticationSchemes.Basic
					   ? AuthenticationChallenge.CreateBasicChallenge(Realm).ToBasicString()
					   : scheme == AuthenticationSchemes.Digest
						 ? AuthenticationChallenge.CreateDigestChallenge(Realm).ToDigestString()
						 : null;

			if (chal == null)
			{
				context.Close(HttpStatusCode.Forbidden);
				return false;
			}

			var retry = -1;
			var schm = scheme.ToString();
			var realm = Realm;
			var credFinder = UserCredentialsFinder;
			Func<bool> auth = null;
			auth = () =>
			{
				retry++;
				if (retry > 99)
				{
					context.Close(HttpStatusCode.Forbidden);
					return false;
				}

				var res = context.Headers["Authorization"];
				if (res == null || !res.StartsWith(schm, StringComparison.OrdinalIgnoreCase))
				{
					context.SendAuthenticationChallenge(chal);
					return auth();
				}

				context.SetUser(scheme, realm, credFinder);
				if (!context.IsAuthenticated)
				{
					context.SendAuthenticationChallenge(chal);
					return auth();
				}

				return true;
			};

			return auth();
		}

		private string checkIfCertificateExists()
		{
			return _secure && (_sslConfig == null || _sslConfig.ServerCertificate == null)
				   ? "The secure connection requires a server certificate."
				   : null;
		}

		private void init()
		{
			_authSchemes = AuthenticationSchemes.Anonymous;
			_listener = new TcpListener(_address, _port);
			_services = new WebSocketServiceManager();
			_state = ServerState.Ready;
			_sync = new object();
		}

		private void processWebSocketRequest(TcpListenerWebSocketContext context)
		{
			var uri = context.RequestUri;
			if (uri == null)
			{
				context.Close(HttpStatusCode.BadRequest);
				return;
			}

			if (_uri.IsAbsoluteUri)
			{
				var actual = uri.DnsSafeHost;
				var expected = _uri.DnsSafeHost;
				if (Uri.CheckHostName(actual) == UriHostNameType.Dns &&
					Uri.CheckHostName(expected) == UriHostNameType.Dns &&
					actual != expected)
				{
					context.Close(HttpStatusCode.NotFound);
					return;
				}
			}

			WebSocketServiceHost host;
			if (!_services.InternalTryGetServiceHost(uri.AbsolutePath, out host))
			{
				context.Close(HttpStatusCode.NotImplemented);
				return;
			}

			host.StartSession(context);
		}

		private void receiveRequest()
		{
			while (true)
			{
				try
				{
					var cl = _listener.AcceptTcpClient();
					ThreadPool.QueueUserWorkItem(
					  state =>
					  {
						  try
						  {
							  var ctx = cl.GetWebSocketContext(null, _secure, _sslConfig);
							  if (_authSchemes != AuthenticationSchemes.Anonymous && !authenticateRequest(_authSchemes, ctx))
							  {
								  return;
							  }

							  processWebSocketRequest(ctx);
						  }
						  catch (Exception ex)
						  {
							  cl.Close();
						  }
					  });
				}
				catch (SocketException ex)
				{
					break;
				}
				catch (Exception ex)
				{
					break;
				}
			}

			if (IsListening)
			{
				abort();
			}
		}

		private void startReceiving()
		{
			if (_reuseAddress)
			{
				_listener.Server.SetSocketOption(SocketOptionLevel.Socket, SocketOptionName.ReuseAddress, true);
			}

			_listener.Start();
			_receiveRequestThread = new Thread(new ThreadStart(receiveRequest));
			_receiveRequestThread.IsBackground = true;
			_receiveRequestThread.Start();
		}

		private void stopReceiving(int millisecondsTimeout)
		{
			_listener.Stop();
			_receiveRequestThread.Join(millisecondsTimeout);
		}

		private static bool tryCreateUri(string uriString, out Uri result, out string message)
		{
			if (!uriString.TryCreateWebSocketUri(out result, out message))
				return false;

			if (result.PathAndQuery != "/")
			{
				result = null;
				message = "Includes the path or query component: " + uriString;

				return false;
			}

			return true;
		}

		#endregion

		#region Public Methods

		/// <summary>
		/// Adds a WebSocket service with the specified behavior and <paramref name="path"/>.
		/// </summary>
		/// <remarks>
		/// This method converts <paramref name="path"/> to URL-decoded string,
		/// and removes <c>'/'</c> from tail end of <paramref name="path"/>.
		/// </remarks>
		/// <param name="path">
		/// A <see cref="string"/> that represents the absolute path to the service to add.
		/// </param>
		/// <typeparam name="TBehaviorWithNew">
		/// The type of the behavior of the service to add. The TBehaviorWithNew must inherit
		/// the <see cref="WebSocketBehavior"/> class, and must have a public parameterless
		/// constructor.
		/// </typeparam>
		public void AddWebSocketService<TBehaviorWithNew>(string path)
		  where TBehaviorWithNew : WebSocketBehavior, new()
		{
			AddWebSocketService<TBehaviorWithNew>(path, () => new TBehaviorWithNew());
		}

		/// <summary>
		/// Adds a WebSocket service with the specified behavior, <paramref name="path"/>,
		/// and <paramref name="initializer"/>.
		/// </summary>
		/// <remarks>
		///   <para>
		///   This method converts <paramref name="path"/> to URL-decoded string,
		///   and removes <c>'/'</c> from tail end of <paramref name="path"/>.
		///   </para>
		///   <para>
		///   <paramref name="initializer"/> returns an initialized specified typed
		///   <see cref="WebSocketBehavior"/> instance.
		///   </para>
		/// </remarks>
		/// <param name="path">
		/// A <see cref="string"/> that represents the absolute path to the service to add.
		/// </param>
		/// <param name="initializer">
		/// A Func&lt;T&gt; delegate that references the method used to initialize a new specified
		/// typed <see cref="WebSocketBehavior"/> instance (a new <see cref="IWebSocketSession"/>
		/// instance).
		/// </param>
		/// <typeparam name="TBehavior">
		/// The type of the behavior of the service to add. The TBehavior must inherit
		/// the <see cref="WebSocketBehavior"/> class.
		/// </typeparam>
		public void AddWebSocketService<TBehavior>(string path, Func<TBehavior> initializer)
		  where TBehavior : WebSocketBehavior
		{
			var msg = path.CheckIfValidServicePath() ??
					  (initializer == null ? "'initializer' is null." : null);

			if (msg != null)
			{
				return;
			}

			_services.Add<TBehavior>(path, initializer);
		}

		/// <summary>
		/// Removes the WebSocket service with the specified <paramref name="path"/>.
		/// </summary>
		/// <remarks>
		/// This method converts <paramref name="path"/> to URL-decoded string,
		/// and removes <c>'/'</c> from tail end of <paramref name="path"/>.
		/// </remarks>
		/// <returns>
		/// <c>true</c> if the service is successfully found and removed; otherwise, <c>false</c>.
		/// </returns>
		/// <param name="path">
		/// A <see cref="string"/> that represents the absolute path to the service to find.
		/// </param>
		public bool RemoveWebSocketService(string path)
		{
			var msg = path.CheckIfValidServicePath();
			if (msg != null)
			{
				return false;
			}

			return _services.Remove(path);
		}

		/// <summary>
		/// Starts receiving the WebSocket connection requests.
		/// </summary>
		public void Start()
		{
			lock (_sync)
			{
				var msg = _state.CheckIfStartable() ?? checkIfCertificateExists();
				if (msg != null)
				{
					return;
				}

				_services.Start();
				startReceiving();

				_state = ServerState.Start;
			}
		}

		/// <summary>
		/// Stops receiving the WebSocket connection requests.
		/// </summary>
		public void Stop()
		{
			lock (_sync)
			{
				var msg = _state.CheckIfStart();
				if (msg != null)
				{
					return;
				}

				_state = ServerState.ShuttingDown;
			}

			stopReceiving(5000);
			_services.Stop(new CloseEventArgs(), true, true);

			_state = ServerState.Stop;
		}

		/// <summary>
		/// Stops receiving the WebSocket connection requests with the specified <see cref="ushort"/>
		/// and <see cref="string"/>.
		/// </summary>
		/// <param name="code">
		/// A <see cref="ushort"/> that represents the status code indicating the reason for stop.
		/// </param>
		/// <param name="reason">
		/// A <see cref="string"/> that represents the reason for stop.
		/// </param>
		public void Stop(ushort code, string reason)
		{
			CloseEventArgs e = null;
			lock (_sync)
			{
				var msg =
				  _state.CheckIfStart() ??
				  code.CheckIfValidCloseStatusCode() ??
				  (e = new CloseEventArgs(code, reason)).RawData.CheckIfValidControlData("reason");

				if (msg != null)
				{
					return;
				}

				_state = ServerState.ShuttingDown;
			}

			stopReceiving(5000);

			var send = !code.IsReserved();
			_services.Stop(e, send, send);

			_state = ServerState.Stop;
		}

		/// <summary>
		/// Stops receiving the WebSocket connection requests with the specified
		/// <see cref="CloseStatusCode"/> and <see cref="string"/>.
		/// </summary>
		/// <param name="code">
		/// One of the <see cref="CloseStatusCode"/> enum values, represents the status code
		/// indicating the reason for stop.
		/// </param>
		/// <param name="reason">
		/// A <see cref="string"/> that represents the reason for stop.
		/// </param>
		public void Stop(CloseStatusCode code, string reason)
		{
			CloseEventArgs e = null;
			lock (_sync)
			{
				var msg =
				  _state.CheckIfStart() ??
				  (e = new CloseEventArgs(code, reason)).RawData.CheckIfValidControlData("reason");

				if (msg != null)
				{
					return;
				}

				_state = ServerState.ShuttingDown;
			}

			stopReceiving(5000);

			var send = !code.IsReserved();
			_services.Stop(e, send, send);

			_state = ServerState.Stop;
		}

<<<<<<< HEAD
		#endregion
=======
		private static bool TryCreateUri(string uriString, out Uri result, out string message)
		{
			if (!uriString.TryCreateWebSocketUri(out result, out message))
			{
				return false;
			}

			if (result.PathAndQuery != "/")
			{
				result = null;
				message = "Includes the path or query component: " + uriString;

				return false;
			}

			return true;
		}

		private void StopReceiving()
		{
			_listener.Stop();
			if (_tokenSource != null)
			{
				_tokenSource.Cancel();
				_tokenSource.Dispose();
				_receiveTask.Wait();
				_receiveTask.Dispose();
			}
		}

		private void Abort()
		{
			lock (_sync)
			{
				if (!IsListening)
					return;

				_state = ServerState.ShuttingDown;
			}

			_listener.Stop();
			_services.Stop(new CloseEventArgs(CloseStatusCode.ServerError), true, false);

			_state = ServerState.Stop;
		}

		private bool AuthenticateRequest(AuthenticationSchemes scheme, TcpListenerWebSocketContext context)
		{
			var chal = scheme == AuthenticationSchemes.Basic
					   ? AuthenticationChallenge.CreateBasicChallenge(Realm).ToBasicString()
					   : scheme == AuthenticationSchemes.Digest
						 ? AuthenticationChallenge.CreateDigestChallenge(Realm).ToDigestString()
						 : null;

			if (chal == null)
			{
				context.Close(HttpStatusCode.Forbidden);
				return false;
			}

			var retry = -1;
			var schm = scheme.ToString();
			var realm = Realm;
			var credFinder = UserCredentialsFinder;
			Func<bool> auth = null;
			auth = () =>
			{
				retry++;
				if (retry > 99)
				{
					context.Close(HttpStatusCode.Forbidden);
					return false;
				}

				var res = context.Headers["Authorization"];
				if (res == null || !res.StartsWith(schm, StringComparison.OrdinalIgnoreCase))
				{
					context.SendAuthenticationChallenge(chal);
					return auth();
				}

				context.SetUser(scheme, realm, credFinder);
				if (!context.IsAuthenticated)
				{
					context.SendAuthenticationChallenge(chal);
					return auth();
				}

				return true;
			};

			return auth();
		}

		private string CheckIfCertificateExists()
		{
			return _secure && _certificate == null
				   ? "The secure connection requires a server certificate."
				   : null;
		}

		private void Init()
		{
			_authSchemes = AuthenticationSchemes.Anonymous;
			_listener = new TcpListener(_address, _port);
			_services = new WebSocketServiceManager();
			_state = ServerState.Ready;
			_sync = new object();
		}

		private void ProcessWebSocketRequest(TcpListenerWebSocketContext context)
		{
			var uri = context.RequestUri;
			if (uri == null)
			{
				context.Close(HttpStatusCode.BadRequest);
				return;
			}

			if (_uri.IsAbsoluteUri)
			{
				var actual = uri.DnsSafeHost;
				var expected = _uri.DnsSafeHost;
				if (Uri.CheckHostName(actual) == UriHostNameType.Dns &&
					Uri.CheckHostName(expected) == UriHostNameType.Dns &&
					actual != expected)
				{
					context.Close(HttpStatusCode.NotFound);
					return;
				}
			}

			WebSocketServiceHost host;
			if (!_services.InternalTryGetServiceHost(uri.AbsolutePath, out host))
			{
				context.Close(HttpStatusCode.NotImplemented);
				return;
			}

			host.StartSession(context);
		}

		private async Task ReceiveRequest(CancellationToken cancellationToken)
		{
			while (!cancellationToken.IsCancellationRequested)
			{
				try
				{
					var client = await _listener.AcceptTcpClientAsync();

					try
					{
						var ctx = client.GetWebSocketContext(null, _secure, _certificate);
						if (_authSchemes != AuthenticationSchemes.Anonymous && !AuthenticateRequest(_authSchemes, ctx))
						{
							return;
						}

						ProcessWebSocketRequest(ctx);
					}
					catch (Exception)
					{
						client.Close();
					}
				}
				catch (SocketException)
				{
					break;
				}
				catch (Exception)
				{
					break;
				}
			}

			if (IsListening)
			{
				Abort();
			}
		}

		private Task StartReceiving(CancellationToken cancellationToken)
		{
			if (_reuseAddress)
			{
				_listener.Server.SetSocketOption(SocketOptionLevel.Socket, SocketOptionName.ReuseAddress, true);
			}

			_listener.Start();
			return ReceiveRequest(cancellationToken);
		}
>>>>>>> f95ae379
	}
}<|MERGE_RESOLUTION|>--- conflicted
+++ resolved
@@ -57,17 +57,10 @@
 	/// </remarks>
 	public class WebSocketServer
 	{
-<<<<<<< HEAD
 		#region Private Fields
 
 		private System.Net.IPAddress _address;
-=======
-		private readonly Uri _uri;
-		private readonly bool _secure;
-		private readonly int _port;
-		private readonly System.Net.IPAddress _address;
 		private readonly X509Certificate2 _certificate;
->>>>>>> f95ae379
 		private AuthenticationSchemes _authSchemes;
 		private Func<IIdentity, NetworkCredential> _credentialsFinder;
 		private TcpListener _listener;
@@ -193,12 +186,7 @@
 		/// An <see cref="int"/> that represents the port number on which to listen.
 		/// </param>
 		/// <param name="certificate">
-<<<<<<< HEAD
-		/// An <see cref="X509Certificate2"/> to use for securing connection.
-		/// (<c>true</c> indicates providing a secure connection).
-=======
 		/// A <see cref="X509Certificate2"/> used to secure the connection.
->>>>>>> f95ae379
 		/// </param>
 		/// <exception cref="ArgumentException">
 		/// Pair of <paramref name="port"/> and <paramref name="certificate"/> is invalid.
@@ -226,12 +214,7 @@
 		/// An <see cref="int"/> that represents the port number on which to listen.
 		/// </param>
 		/// <param name="certificate">
-<<<<<<< HEAD
-		/// An <see cref="X509Certificate2"/> to use for securing connection.
-		/// (<c>true</c> indicates providing a secure connection.)
-=======
 		/// A <see cref="X509Certificate2"/> used to secure the connection.
->>>>>>> f95ae379
 		/// </param>
 		/// <exception cref="ArgumentException">
 		///   <para>
@@ -914,15 +897,8 @@
 			_state = ServerState.Stop;
 		}
 
-<<<<<<< HEAD
 		#endregion
-=======
-		private static bool TryCreateUri(string uriString, out Uri result, out string message)
-		{
-			if (!uriString.TryCreateWebSocketUri(out result, out message))
-			{
-				return false;
-			}
+	}
 
 			if (result.PathAndQuery != "/")
 			{
@@ -1108,6 +1084,5 @@
 			_listener.Start();
 			return ReceiveRequest(cancellationToken);
 		}
->>>>>>> f95ae379
 	}
 }