--- conflicted
+++ resolved
@@ -47,554 +47,6 @@
 
 namespace WebSocketSharp.Net
 {
-<<<<<<< HEAD
-	internal sealed class HttpConnection
-	{
-		#region Private Fields
-
-		private byte[] _buffer;
-		private const int _bufferSize = 8192;
-		private bool _chunked;
-		private HttpListenerContext _context;
-		private bool _contextWasBound;
-		private StringBuilder _currentLine;
-		private InputState _inputState;
-		private RequestStream _inputStream;
-		private HttpListener _lastListener;
-		private LineState _lineState;
-		private EndPointListener _listener;
-		private ResponseStream _outputStream;
-		private int _position;
-		private ListenerPrefix _prefix;
-		private MemoryStream _requestBuffer;
-		private int _reuses;
-		private bool _secure;
-		private Socket _socket;
-		private Stream _stream;
-		private object _sync;
-		private int _timeout;
-		private Timer _timer;
-
-		#endregion
-
-		#region Public Constructors
-
-		public HttpConnection(Socket socket, EndPointListener listener)
-		{
-			_socket = socket;
-			_listener = listener;
-			_secure = listener.IsSecure;
-
-			var netStream = new NetworkStream(socket, false);
-			if (_secure)
-			{
-				var sslStream = new SslStream(netStream, false);
-				sslStream.AuthenticateAsServer(listener.Certificate);
-				_stream = sslStream;
-			}
-			else
-			{
-				_stream = netStream;
-			}
-
-			_sync = new object();
-			_timeout = 90000; // 90k ms for first request, 15k ms from then on.
-			_timer = new Timer(onTimeout, this, Timeout.Infinite, Timeout.Infinite);
-
-			init();
-		}
-
-		#endregion
-
-		#region Public Properties
-
-		public bool IsClosed
-		{
-			get
-			{
-				return _socket == null;
-			}
-		}
-
-		public bool IsSecure
-		{
-			get
-			{
-				return _secure;
-			}
-		}
-
-		public IPEndPoint LocalEndPoint
-		{
-			get
-			{
-				return (IPEndPoint)_socket.LocalEndPoint;
-			}
-		}
-
-		public ListenerPrefix Prefix
-		{
-			get
-			{
-				return _prefix;
-			}
-
-			set
-			{
-				_prefix = value;
-			}
-		}
-
-		public IPEndPoint RemoteEndPoint
-		{
-			get
-			{
-				return (IPEndPoint)_socket.RemoteEndPoint;
-			}
-		}
-
-		public int Reuses
-		{
-			get
-			{
-				return _reuses;
-			}
-		}
-
-		public Stream Stream
-		{
-			get
-			{
-				return _stream;
-			}
-		}
-
-		#endregion
-
-		#region Private Methods
-
-		private void close()
-		{
-			lock (_sync)
-			{
-				if (_socket == null)
-					return;
-
-				disposeTimer();
-				disposeRequestBuffer();
-				disposeStream();
-				closeSocket();
-			}
-
-			unbind();
-			removeConnection();
-		}
-
-		private void closeSocket()
-		{
-			try
-			{
-				_socket.Shutdown(SocketShutdown.Both);
-			}
-			catch
-			{
-			}
-
-			_socket.Close();
-			_socket = null;
-		}
-
-		private void disposeRequestBuffer()
-		{
-			if (_requestBuffer == null)
-				return;
-
-			_requestBuffer.Dispose();
-			_requestBuffer = null;
-		}
-
-		private void disposeStream()
-		{
-			if (_stream == null)
-				return;
-
-			_inputStream = null;
-			_outputStream = null;
-
-			_stream.Dispose();
-			_stream = null;
-		}
-
-		private void disposeTimer()
-		{
-			if (_timer == null)
-				return;
-
-			try
-			{
-				_timer.Change(Timeout.Infinite, Timeout.Infinite);
-			}
-			catch
-			{
-			}
-
-			_timer.Dispose();
-			_timer = null;
-		}
-
-		private void init()
-		{
-			_chunked = false;
-			_context = new HttpListenerContext(this);
-			_inputState = InputState.RequestLine;
-			_inputStream = null;
-			_lineState = LineState.None;
-			_outputStream = null;
-			_position = 0;
-			_prefix = null;
-			_requestBuffer = new MemoryStream();
-		}
-
-		private static void onRead(IAsyncResult asyncResult)
-		{
-			var conn = (HttpConnection)asyncResult.AsyncState;
-			if (conn._socket == null)
-				return;
-
-			lock (conn._sync)
-			{
-				if (conn._socket == null)
-					return;
-
-				var nread = -1;
-				try
-				{
-					conn._timer.Change(Timeout.Infinite, Timeout.Infinite);
-					nread = conn._stream.EndRead(asyncResult);
-					conn._requestBuffer.Write(conn._buffer, 0, nread);
-					if (conn._requestBuffer.Length > 32768)
-					{
-						conn.SendError("Bad request", 400);
-						conn.Close(true);
-
-						return;
-					}
-				}
-				catch
-				{
-					if (conn._requestBuffer != null && conn._requestBuffer.Length > 0)
-						conn.SendError();
-
-					conn.close();
-					return;
-				}
-
-				if (nread <= 0)
-				{
-					conn.close();
-					return;
-				}
-
-				if (conn.processInput(conn._requestBuffer.GetBuffer()))
-				{
-					if (!conn._context.HasError)
-						conn._context.Request.FinishInitialization();
-
-					if (conn._context.HasError)
-					{
-						conn.SendError();
-						conn.Close(true);
-
-						return;
-					}
-
-					if (!conn._listener.BindContext(conn._context))
-					{
-						conn.SendError("Invalid host", 400);
-						conn.Close(true);
-
-						return;
-					}
-
-					var listener = conn._context.Listener;
-					if (conn._lastListener != listener)
-					{
-						conn.removeConnection();
-						listener.AddConnection(conn);
-						conn._lastListener = listener;
-					}
-
-					conn._contextWasBound = true;
-					listener.RegisterContext(conn._context);
-
-					return;
-				}
-
-				conn._stream.BeginRead(conn._buffer, 0, _bufferSize, onRead, conn);
-			}
-		}
-
-		private static void onTimeout(object state)
-		{
-			var conn = (HttpConnection)state;
-			conn.close();
-		}
-
-		// true -> Done processing.
-		// false -> Need more input.
-		private bool processInput(byte[] data)
-		{
-			var len = data.Length;
-			var used = 0;
-			string line;
-			try
-			{
-				while ((line = readLine(data, _position, len - _position, ref used)) != null)
-				{
-					_position += used;
-					if (line.Length == 0)
-					{
-						if (_inputState == InputState.RequestLine)
-							continue;
-
-						_currentLine = null;
-						return true;
-					}
-
-					if (_inputState == InputState.RequestLine)
-					{
-						_context.Request.SetRequestLine(line);
-						_inputState = InputState.Headers;
-					}
-					else
-					{
-						_context.Request.AddHeader(line);
-					}
-
-					if (_context.HasError)
-						return true;
-				}
-			}
-			catch (Exception ex)
-			{
-				_context.ErrorMessage = ex.Message;
-				return true;
-			}
-
-			_position += used;
-			if (used == len)
-			{
-				_requestBuffer.SetLength(0);
-				_position = 0;
-			}
-
-			return false;
-		}
-
-		private string readLine(byte[] buffer, int offset, int length, ref int used)
-		{
-			if (_currentLine == null)
-				_currentLine = new StringBuilder();
-
-			var last = offset + length;
-			used = 0;
-			for (int i = offset; i < last && _lineState != LineState.LF; i++)
-			{
-				used++;
-				var b = buffer[i];
-				if (b == 13)
-					_lineState = LineState.CR;
-				else if (b == 10)
-					_lineState = LineState.LF;
-				else
-					_currentLine.Append((char)b);
-			}
-
-			string res = null;
-			if (_lineState == LineState.LF)
-			{
-				_lineState = LineState.None;
-				res = _currentLine.ToString();
-				_currentLine.Length = 0;
-			}
-
-			return res;
-		}
-
-		private void removeConnection()
-		{
-			if (_lastListener == null)
-				_listener.RemoveConnection(this);
-			else
-				_lastListener.RemoveConnection(this);
-		}
-
-		private void unbind()
-		{
-			if (_contextWasBound)
-			{
-				_listener.UnbindContext(_context);
-				_contextWasBound = false;
-			}
-		}
-
-		#endregion
-
-		#region Internal Methods
-
-		internal void Close(bool force)
-		{
-			if (_socket == null)
-				return;
-
-			lock (_sync)
-			{
-				if (_socket == null)
-					return;
-
-				if (!force)
-				{
-					GetResponseStream().Close();
-
-					var req = _context.Request;
-					var res = _context.Response;
-					if (req.KeepAlive &&
-						!res.ConnectionClose &&
-						req.FlushInput() &&
-						(!_chunked || (_chunked && !res.ForceCloseChunked)))
-					{
-						// Don't close. Keep working.
-						_reuses++;
-						disposeRequestBuffer();
-						unbind();
-						init();
-						BeginReadRequest();
-
-						return;
-					}
-				}
-
-				close();
-			}
-		}
-
-		#endregion
-
-		#region Public Methods
-
-		public void BeginReadRequest()
-		{
-			if (_buffer == null)
-				_buffer = new byte[_bufferSize];
-
-			if (_reuses == 1)
-				_timeout = 15000;
-
-			try
-			{
-				_timer.Change(_timeout, Timeout.Infinite);
-				_stream.BeginRead(_buffer, 0, _bufferSize, onRead, this);
-			}
-			catch
-			{
-				close();
-			}
-		}
-
-		public void Close()
-		{
-			Close(false);
-		}
-
-		public RequestStream GetRequestStream(bool chunked, long contentlength)
-		{
-			if (_inputStream != null || _socket == null)
-				return _inputStream;
-
-			lock (_sync)
-			{
-				if (_socket == null)
-					return _inputStream;
-
-				var buff = _requestBuffer.GetBuffer();
-				var len = buff.Length;
-				disposeRequestBuffer();
-				if (chunked)
-				{
-					_chunked = true;
-					_context.Response.SendChunked = true;
-					_inputStream = new ChunkedRequestStream(
-					  _context, _stream, buff, _position, len - _position);
-				}
-				else
-				{
-					_inputStream = new RequestStream(
-					  _stream, buff, _position, len - _position, contentlength);
-				}
-
-				return _inputStream;
-			}
-		}
-
-		public ResponseStream GetResponseStream()
-		{
-			// TODO: Can we get this stream before reading the input?
-
-			if (_outputStream != null || _socket == null)
-				return _outputStream;
-
-			lock (_sync)
-			{
-				if (_socket == null)
-					return _outputStream;
-
-				var listener = _context.Listener;
-				var ignore = listener == null ? true : listener.IgnoreWriteExceptions;
-				_outputStream = new ResponseStream(_stream, _context.Response, ignore);
-
-				return _outputStream;
-			}
-		}
-
-		public void SendError()
-		{
-			SendError(_context.ErrorMessage, _context.ErrorStatus);
-		}
-
-		public void SendError(string message, int status)
-		{
-			if (_socket == null)
-				return;
-
-			lock (_sync)
-			{
-				if (_socket == null)
-					return;
-
-				try
-				{
-					var res = _context.Response;
-					res.StatusCode = status;
-					res.ContentType = "text/html";
-
-					var desc = status.GetStatusDescription();
-					var msg = message != null && message.Length > 0
-							  ? String.Format("<h1>{0} ({1})</h1>", desc, message)
-							  : String.Format("<h1>{0}</h1>", desc);
-
-					var entity = res.ContentEncoding.GetBytes(msg);
-					res.Close(entity, false);
-				}
-				catch
-				{
-					// Response was already closed.
-				}
-			}
-		}
-
-		#endregion
-	}
-=======
   internal sealed class HttpConnection
   {
     #region Private Fields
@@ -1088,5 +540,4 @@
 
     #endregion
   }
->>>>>>> 36b860b7
 }